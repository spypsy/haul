--- conflicted
+++ resolved
@@ -6,12 +6,8 @@
  *
  * @flow
  */
-<<<<<<< HEAD
-const dedent = require("dedent");
-const chalk = require("chalk");
-=======
 const dedent = require('dedent');
->>>>>>> 93673514
+const chalk = require('chalk');
 
 module.exports = ({ path }: { path: string }) => dedent`
    Webpack config wasn't found at ${path}.
